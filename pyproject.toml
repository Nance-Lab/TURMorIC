--- conflicted
+++ resolved
@@ -8,12 +8,7 @@
 authors = [
 	{ name="Nels Schimek", email="nlsschim@uw.edu"},
 	{ name="Krista Phommatha", email="krisphom@uw.edu" },
-<<<<<<< HEAD
 	{ name="Colin Landis", email="colinl1@uw.edu"},
-=======
 	{ name="Muna Yase", email="myase@uw.edu"},
 	{ name="Heather Wood", email=""},
->>>>>>> 466cb53a
-	{ name="", email=""},
-	{ name="", email=""},
 ]