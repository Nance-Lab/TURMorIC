import pytest
import random
import os
import shutil
from skimage import io
from skimage.util import img_as_ubyte
from skimage.io import imsave
import shutil
import tempfile
from typing import Callable
import numpy as np
from turmoric.apply_thresholds import recursively_get_all_filepaths
from turmoric.apply_thresholds import apply_all_thresh
from turmoric.apply_thresholds import apply_li_threshold
from turmoric.apply_thresholds import apply_threshold_recursively


def test_apply_all_thresh(input_folder, output_folder, channel, figsize):
    # Create temporary input and output directories
    with tempfile.TemporaryDirectory() as input_dir, tempfile.TemporaryDirectory() as output_dir:
        # Create a dummy RGB image
        image = np.random.randint(0, 255, (100, 100, 3), dtype=np.uint8)
    image_path = os.path.join(input_dir, "test_image.tif")
    imsave(image_path, image)

    # Mock the file discovery function
<<<<<<< HEAD
    def mock_get_all_filepaths(folder, ext):
            return [image_path]
    recursively_get_all_filepaths = mock_get_all_filepaths
=======
    from turmoric import recursively_get_all_filepaths
    def mock_get_all_filepaths(folder, ext):
            return [image_path]
    turmoric.recursively_get_all_filepaths = mock_get_all_filepaths
>>>>>>> 13eada3c

        # Run the function
    apply_all_thresh(input_dir, output_dir, channel=1)

        # Check that output file exists
    output_files = os.listdir(output_dir)
    assert any(f.endswith("_all_thresh.tif") for f in output_files)

    if not isinstance(input_folder, str):
        raise TypeError("input_folder must be a string")
    if not isinstance(output_folder, str):
        raise TypeError("output_folder must be a string")
    if not isinstance(channel, int) or channel < 0:
        raise ValueError("channel must be a non-negative integer")
    if not (isinstance(figsize, tuple) and len(figsize) == 2 and all(isinstance(x, (int, float)) for x in figsize)):
        raise TypeError("figsize must be a tuple of two numbers")

def test_apply_li_threshold(file, channel, binary_li):
    # Create a synthetic image with two intensity regions
    image = np.zeros((100, 100), dtype=np.uint8)
    image[50:] = 200 # Bottom half is brighter

    # Save to a temporary file
    with tempfile.NamedTemporaryFile(suffix=".png", delete=False) as temp_file:
        io.imsave(temp_file.name, img_as_ubyte(image))
        temp_path = temp_file.name

    try:
        # Apply the thresholding function
        binary = apply_li_threshold(temp_path)

        # Assertions
        assert binary.dtype == bool, "Output should be a boolean array"
        assert binary.shape == image.shape, "Output shape should match input"
        assert binary[:50].sum() == 0, "Top half should be below threshold"
        assert binary[50:].sum() > 0, "Bottom half should be above threshold"

    finally:
        # Clean up
        os.remove(temp_path)
    if not isinstance(file, str):
        raise TypeError("file must be a string")
    if not isinstance(channel, int) or channel < 0:
        raise ValueError("channel must be a non-negative integer")
    if not isinstance(binary_li, np.ndarray):
        raise TypeError("binary_li must be a numpy array")
    if binary_li.ndim != 2:
        assert isinstance(binary_li, np.ndarray) and binary_li.dtype == bool and binary_li.ndim == 2


# Dummy threshold function
def dummy_threshold(file_path):
    return np.ones((10, 10), dtype=bool)


@pytest.fixture
def temp_dirs():
    input_dir = tempfile.mkdtemp()
    output_dir = tempfile.mkdtemp()

    # Create dummy .tif files
    test_files = ['image1.tif', 'subdir/image2.tif']
    for file in test_files:
        full_path = os.path.join(input_dir, file)
        os.makedirs(os.path.dirname(full_path), exist_ok=True)
        with open(full_path, 'wb') as f:
            f.write(b'dummy data')

    yield input_dir, output_dir, test_files

    # Cleanup
    shutil.rmtree(input_dir)
    shutil.rmtree(output_dir)


def test_apply_threshold(temp_dirs):
    input_dir, output_dir, test_files = temp_dirs

    apply_threshold_recursively(
        input_folder=input_dir,
        output_folder=output_dir,
        threshold_function=dummy_threshold
    )

    for file in test_files:
        expected_path = os.path.join(
            output_dir,
            os.path.splitext(file)[0] + '.npy'
        )
        assert os.path.exists(expected_path), f"{expected_path} not found"

        arr = np.load(expected_path)
        assert np.array_equal(arr, np.ones((10, 10), dtype=bool))<|MERGE_RESOLUTION|>--- conflicted
+++ resolved
@@ -9,7 +9,7 @@
 import tempfile
 from typing import Callable
 import numpy as np
-from turmoric.apply_thresholds import recursively_get_all_filepaths
+import turmoric
 from turmoric.apply_thresholds import apply_all_thresh
 from turmoric.apply_thresholds import apply_li_threshold
 from turmoric.apply_thresholds import apply_threshold_recursively
@@ -24,16 +24,10 @@
     imsave(image_path, image)
 
     # Mock the file discovery function
-<<<<<<< HEAD
-    def mock_get_all_filepaths(folder, ext):
-            return [image_path]
-    recursively_get_all_filepaths = mock_get_all_filepaths
-=======
     from turmoric import recursively_get_all_filepaths
     def mock_get_all_filepaths(folder, ext):
             return [image_path]
     turmoric.recursively_get_all_filepaths = mock_get_all_filepaths
->>>>>>> 13eada3c
 
         # Run the function
     apply_all_thresh(input_dir, output_dir, channel=1)
