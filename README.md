<<<<<<< HEAD

#Sergio_Mayta 
#PR_TRY
# Planning
=======
# Planning

Developer: Colin L, Krista
>>>>>>> f4d59ce2
<|MERGE_RESOLUTION|>--- conflicted
+++ resolved
@@ -1,10 +1,3 @@
-<<<<<<< HEAD
-
-#Sergio_Mayta 
-#PR_TRY
-# Planning
-=======
 # Planning
 
-Developer: Colin L, Krista
->>>>>>> f4d59ce2
+Developer: Colin L, Krista, Sergi M, 